--- conflicted
+++ resolved
@@ -46,8 +46,5 @@
 | Partition evolution | ✅ | https://py.iceberg.apache.org/api/#partition-evolution | Create, Update, Delete partitions by updating the Dagster partitions definition. |
 | Table properties | ✅ | https://py.iceberg.apache.org/api/#table-properties | Added as metadata on an asset. NB: config options are not checked explicitly because users can add any key-value pair to a table. Available properties [here](https://py.iceberg.apache.org/configuration/#tables). |
 | Snapshot properties | ✅ | https://py.iceberg.apache.org/api/#snapshot-properties | Useful for correlating Dagster runs to snapshots by adding tags to snapshot. Not configurable by end-user. |
-<<<<<<< HEAD
 | Table branching | ✅ | https://iceberg.apache.org/docs/latest/branching/ | Allow writing to a branch of a table, which can be very useful for running development workflows without overwriting production data |
-=======
-| Upsert | ✅ | https://py.iceberg.apache.org/api/#upsert | Update existing rows and insert new rows in a single operation. Configure via `write_mode: "upsert"` and `upsert_options` in asset metadata. |
->>>>>>> 85398e2b
+| Upsert | ✅ | https://py.iceberg.apache.org/api/#upsert | Update existing rows and insert new rows in a single operation. Configure via `write_mode: "upsert"` and `upsert_options` in asset metadata. |