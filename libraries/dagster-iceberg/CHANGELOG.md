# Changelog

## [Unreleased]

### Added

- Spark I/O manager.
- Support for append mode in Iceberg I/O manager. Write mode options can be set via asset definition metadata using the `write_mode` key, or at runtime via output metadata with the same key. Runtime output metadata setting overrides asset definition metadata setting.
<<<<<<< HEAD
- Support for Iceberg table branching ([#251](https://github.com/dagster-io/community-integrations/pull/251))
=======
- Support for upsert mode in Iceberg I/O manager and its variants.
>>>>>>> 85398e2b

### Changed

- Rename I/O managers from `<Storage><Engine>IOManager` to `<Engine><Storage>IOManager`.
- Support for pyiceberg 0.10.0 (#241). Change behavior for how partition field names are calculated to address validation introduced in [pyiceberg #2505](https://github.com/apache/iceberg-python/pull/2305). Partition field names calculated for Dagster asset partitions now include a configurable prefix before the column name they reference. **Migration note**: When updating partition specs on existing tables, new partition field names will be generated using the configured prefix (default: `part_`). For example, a partition field previously named `timestamp` will become `part_timestamp`. Existing data remains accessible, but queries referencing partition fields will need to be updated to use the new naming convention. To maintain backward compatibility, existing tables with unchanged partition specs will retain their original field names until their partition specs are updated. <|MERGE_RESOLUTION|>--- conflicted
+++ resolved
@@ -6,11 +6,8 @@
 
 - Spark I/O manager.
 - Support for append mode in Iceberg I/O manager. Write mode options can be set via asset definition metadata using the `write_mode` key, or at runtime via output metadata with the same key. Runtime output metadata setting overrides asset definition metadata setting.
-<<<<<<< HEAD
 - Support for Iceberg table branching ([#251](https://github.com/dagster-io/community-integrations/pull/251))
-=======
 - Support for upsert mode in Iceberg I/O manager and its variants.
->>>>>>> 85398e2b
 
 ### Changed
 
