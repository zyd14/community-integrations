[project]
name = "dagster-iceberg"
description = "Package for PyIceberg-specific Dagster framework op and resource components."
authors = [
  {name="Jasper Ginn", email="jasperginn@gmail.com"}
]
requires-python = ">=3.10"
readme = "README.md"
dependencies = [
  "dagster>=1.8.2",
  "pendulum>=3.0.0",
<<<<<<< HEAD
  "pyiceberg[pyarrow,sql-postgres]>=0.10.0",
=======
  "pydantic>=2.0.0",
  "pyiceberg[pyarrow]>=0.8",
>>>>>>> 85398e2b
  "tenacity>=8.5.0",
]
classifiers = [
  "Development Status :: 4 - Beta",
  "Intended Audience :: Developers",
  "Operating System :: OS Independent",
  "License :: OSI Approved :: Apache Software License",
  "Programming Language :: Python :: 3",
  "Programming Language :: Python :: 3.10",
  "Programming Language :: Python :: 3.11",
  "Programming Language :: Python :: 3.12"
]
dynamic = ["version"]

[build-system]
requires = ["hatchling"]
build-backend = "hatchling.build"

[tool.hatch.version]
path = "src/dagster_iceberg/version.py"

[project.optional-dependencies]
daft = [
  "getdaft>=0.3.0",
]
pandas = [
  "pandas>=2.0.0",
]
polars = [
  "polars>=1.0.0",
]
spark = [
  "pyspark[connect]~=3.4",
]

[tool.ruff]
extend-exclude = [
  "__pycache__",
  "docs",
  "site",
  ".nox",
  ".notebooks",
  "kitchen-sink/provision.py",  # Copied from https://github.com/apache/iceberg-python
]

[tool.ruff.lint]
select = [
  "F",    # Pyflakes
  "E",    # pycodestyle: Error
  "W",    # pycodestyle: Warning
  "I",    # isort
  # "D",  # pydocstyle # TODO(deepyaman): Add missing docstrings.
  "UP",   # pyupgrade
  # "S",  # flake8-bandit # TODO(deepyaman): Remove assert and ignore tests.
  "BLE",  # flake8-blind-except
  "B",    # flake8-bugbear
  # "A",  # flake8-builtins # TODO(deepyaman): Rename modules.
  "COM",  # flake8-commas
  "C4",   # flake8-comprehensions
  "T10",  # flake8-debugger
  "FA",   # flake8-future-annotations
  "ISC",  # flake8-implicit-str-concat
  "ICN",  # flake8-import-conventions
  "G",    # flake8-logging-format
  "INP",  # flake8-no-pep420
  "PIE",  # flake8-pie
  "T20",  # flake8-print
  "PT",   # flake8-pytest-style
  "Q",    # flake8-quotes
  "RET",  # flake8-return
  "SLF",  # flake8-self
  "SIM",  # flake8-simplify
  "TID",  # flake8-tidy-imports
  "TCH",  # flake8-type-checking
  "PTH",  # flake8-use-pathlib
  "TD",   # flake8-todos
  "ERA",  # eradicate
  "PD",   # pandas-vet
  "PGH",  # pygrep-hooks
  "FLY",  # flynt
  "NPY",  # NumPy-specific rules
  "PERF", # Perflint
  "LOG",  # flake8-logging
  "RUF",  # Ruff-specific rules
]
ignore = [
  "E501",   # line-too-long
  "UP038",  # non-pep604-isinstance, results in slower code
  "B905",   # zip-without-explicit-strict, stylistic choice
  "COM812", # missing-trailing-comma
  "SLF001", # private-member-access
  "TD003",  # missing-todo-link
  "PD901",  # pandas-df-variable-name, stylistic choice
]

[tool.ruff.lint.per-file-ignores]
"kitchen-sink/*" = ["INP001"]

[tool.pytest.ini_options]
cache_dir = ".cache/pytest"
filterwarnings = [
    "ignore:.*:dagster_shared.utils.warnings.PreviewWarning",
    "ignore:.*:UserWarning",
    "ignore:.*:dagster._utils.warnings.BetaWarning",
]

[tool.pyright]
exclude = [".venv", ".github", "docs", "tests"]
include = ["src"]
pythonVersion = "3.11"
venvPath = "."
venv = ".venv"
reportMissingImports = "none"

[dependency-groups]
docs = [
  "mkdocs>=1.6.1",
  "mkdocs-include-markdown-plugin>=7.0.0",
  "mkdocs-material>=9.5.42",
  "mkdocstrings[python]>=0.26.2",
]
dev = [
  "dagit>=1.8.8",
  "dagster>=1.10.5",
  "dagster-polars[patito]>=0.26.1",
  "dagster-pyspark>=0.26.1",
  "docker",
  "fsspec[http]>=2025.2.0",
  "pyiceberg[sql-postgres]",
  "pyright>=1.1.385",
  "pytest>=8.3.2",
  "pytest-cov>=6.0.0",
  "ruff>=0.9.6",
]<|MERGE_RESOLUTION|>--- conflicted
+++ resolved
@@ -9,12 +9,8 @@
 dependencies = [
   "dagster>=1.8.2",
   "pendulum>=3.0.0",
-<<<<<<< HEAD
+  "pydantic>=2.0.0",
   "pyiceberg[pyarrow,sql-postgres]>=0.10.0",
-=======
-  "pydantic>=2.0.0",
-  "pyiceberg[pyarrow]>=0.8",
->>>>>>> 85398e2b
   "tenacity>=8.5.0",
 ]
 classifiers = [
