from collections.abc import Sequence
from unittest.mock import Mock, patch
from uuid import uuid4

import pyarrow as pa
import pytest
from dagster import build_output_context
from dagster._core.storage.db_io_manager import TableSlice
from pyiceberg.catalog import Catalog
from pyiceberg.table import Table as IcebergTable

<<<<<<< HEAD
from dagster_iceberg._utils.config import DEFAULT_PARTITION_FIELD_NAME_PREFIX
from dagster_iceberg._utils.io import WriteMode
from dagster_iceberg.config import IcebergBranchConfig, IcebergCatalogConfig
=======
from dagster_iceberg._utils.io import (
    DEFAULT_PARTITION_FIELD_NAME_PREFIX,
    UpsertOptions,
    WriteMode,
)
from dagster_iceberg.config import IcebergCatalogConfig
>>>>>>> 85398e2b
from dagster_iceberg.handler import IcebergBaseTypeHandler


class MockTypeHandler(IcebergBaseTypeHandler[pa.Table]):
    """Mock type handler for testing."""

    def to_data_frame(self, table, table_slice, target_type):
        return table.scan().to_arrow()

    def to_arrow(self, obj):
        return obj

    def supported_types(self) -> Sequence[type[object]]:
        return (pa.Table, pa.RecordBatchReader)


@pytest.fixture
def mock_type_handler():
    return MockTypeHandler()


@pytest.fixture
def mock_catalog():
    """Mock catalog for testing."""
    catalog = Mock(spec=Catalog)
    mock_table = Mock()
    mock_table.schema.return_value.model_dump.return_value = {
        "fields": [
            {"name": "col1", "type": "string"},
            {"name": "col2", "type": "int32"},
        ]
    }
    mock_snapshot = Mock()
    mock_snapshot.model_dump.return_value = {"snapshot_id": "test_snapshot"}
    mock_table.current_snapshot.return_value = mock_snapshot
    catalog.load_table.return_value = mock_table
    return catalog


@pytest.fixture
def table_slice():
    """Mock table slice for testing."""
    return TableSlice(
        table="test_table",
        schema="test_schema",
        partition_dimensions=[],
    )


@pytest.fixture
def mock_table_writer():
    with patch("dagster_iceberg.handler.table_writer") as mock_table_writer:
        mock_table_writer.return_value = None
        yield mock_table_writer


@pytest.fixture
def sample_data():
    """Sample PyArrow table for testing."""
    return pa.table({"col1": ["a", "b"], "col2": [1, 2]})


@pytest.fixture
def table(catalog: Catalog, table_slice: TableSlice, sample_data: pa.Table):
    catalog.create_namespace_if_not_exists(table_slice.schema)
    catalog.create_table_if_not_exists(
        f"{table_slice.schema}.{table_slice.table}", sample_data.schema
    )
    table = catalog.load_table(f"{table_slice.schema}.{table_slice.table}")
    table.overwrite(sample_data)
    return table


def test_handle_output_metadata_passing(
    catalog: Catalog,
    table_slice: TableSlice,
    sample_data: pa.Table,
    mock_table_writer: Mock,
    table: IcebergTable,
):
    """Test that metadata from definition and output contexts is passed correctly to table_writer. Useful for testing overrides or calculated values"""
    # Test that output metadata overrides definition metadata for write mode
    expected_write_mode = WriteMode.overwrite
    expected_partition_spec_mode = "error"
    expected_schema_mode = "error"
    expected_table_properties = {"prop1": "value1"}
    expected_partition_key = None

    definition_metadata = {
        "write_mode": expected_write_mode.value,
        "partition_spec_update_mode": expected_partition_spec_mode,
        "schema_update_mode": expected_schema_mode,
        "table_properties": expected_table_properties,
        "partition_key": expected_partition_key,
    }

    run_id = str(uuid4())
    context = build_output_context(
        definition_metadata=definition_metadata,
        run_id=run_id,
        resource_config={
            "config": IcebergCatalogConfig(
                properties={"uri": "sqlite:///:memory:"}
            ).model_dump()
        },
    )

    handler = MockTypeHandler()

    handler.handle_output(
        context=context,
        table_slice=table_slice,
        obj=sample_data,
        connection=catalog,
    )

    mock_table_writer.assert_called_once_with(
        table_slice=table_slice,
        data=sample_data,
        catalog=catalog,
        schema_update_mode=expected_schema_mode,
        partition_spec_update_mode=expected_partition_spec_mode,
        dagster_run_id=run_id,
        dagster_partition_key=expected_partition_key,
        table_properties=expected_table_properties,
        write_mode=expected_write_mode,
        partition_field_name_prefix="part",
<<<<<<< HEAD
        branch_config=IcebergBranchConfig(),
        error_if_branch_and_no_snapshots=False,
=======
        upsert_options=None,
>>>>>>> 85398e2b
    )


def test_handle_output_invalid_write_mode():
    definition_metadata = {
        "write_mode": "invalid",
    }
    run_id = str(uuid4())
    context = build_output_context(
        definition_metadata=definition_metadata,
        run_id=run_id,
    )
    handler = MockTypeHandler()
    with pytest.raises(ValueError, match="^Invalid write mode.*"):
        handler.handle_output(
            context=context,
            table_slice=table_slice,
            obj=sample_data,
            connection=mock_catalog,
        )


@pytest.mark.parametrize(
    ("resource_config", "expected_partition_field_name_prefix"),
    [
        ({"config": {"partition_field_name_prefix": "custom_prefix"}}, "custom_prefix"),
        (
            {
                "config": IcebergCatalogConfig(
                    properties={"test": "value"},
                    partition_field_name_prefix="iceberg_prefix",
                )
            },
            "iceberg_prefix",
        ),
        ({"config": {}}, DEFAULT_PARTITION_FIELD_NAME_PREFIX),
        (
            {"config": IcebergCatalogConfig(properties={"test": "value"})},
            DEFAULT_PARTITION_FIELD_NAME_PREFIX,
        ),
        (None, DEFAULT_PARTITION_FIELD_NAME_PREFIX),
    ],
)
def test_get_partition_field_name_prefix(
    mock_type_handler: MockTypeHandler,
    resource_config: dict,
    expected_partition_field_name_prefix: str,
):
    """Test _get_partition_field_name_prefix when resource_config has dict config."""
    context = build_output_context(resource_config=resource_config)
    assert (
        mock_type_handler._get_partition_field_name_prefix(context)
        == expected_partition_field_name_prefix
    )


def test_get_partition_field_name_prefix_with_iceberg_config(
    mock_type_handler: MockTypeHandler,
):
    """Test _get_partition_field_name_prefix when resource_config has IcebergCatalogConfig."""

    # Test with custom prefix in IcebergCatalogConfig
    iceberg_config = IcebergCatalogConfig(
        properties={"test": "value"}, partition_field_name_prefix="iceberg_prefix"
    )
    context = build_output_context(resource_config={"config": iceberg_config})
    assert (
        mock_type_handler._get_partition_field_name_prefix(context) == "iceberg_prefix"
    )

    # Test with default prefix in IcebergCatalogConfig
    iceberg_config = IcebergCatalogConfig(properties={"test": "value"})
    context = build_output_context(resource_config={"config": iceberg_config})
    assert mock_type_handler._get_partition_field_name_prefix(context) == "part"


def test_get_partition_field_name_prefix_with_definition_metadata_override(
    mock_type_handler: MockTypeHandler,
):
    """Test _get_partition_field_name_prefix when definition_metadata overrides config."""
    # Test dict config with definition metadata override
    context = build_output_context(
        resource_config={"config": {"partition_field_name_prefix": "config_prefix"}},
        definition_metadata={"partition_field_name_prefix": "metadata_prefix"},
    )
    assert (
        mock_type_handler._get_partition_field_name_prefix(context) == "metadata_prefix"
    )


def test_get_partition_field_name_prefix_none_resource_config(
    mock_type_handler: MockTypeHandler,
):
    """Test _get_partition_field_name_prefix raises error when resource_config is None."""
    # build_output_context normalizes None resource_config to an empty dict, so create a mock context with resource_config set to None. This seems like it probably never happens in the wild.
    context = Mock()
    context.resource_config = None
    context.definition_metadata = {}

    with pytest.raises(
        ValueError,
        match="Resource config is required to get partition_field_name_prefix",
    ):
        mock_type_handler._get_partition_field_name_prefix(context)


def test_get_partition_field_name_prefix_invalid_config_type(
    mock_type_handler: MockTypeHandler,
):
    """Test _get_partition_field_name_prefix raises error for invalid config type."""

    # Test with invalid config type (not dict or IcebergCatalogConfig)
    context = build_output_context(resource_config={"config": "invalid_string_config"})

    with pytest.raises(
        ValueError,
        match="Unable to retrieve partition_field_name_prefix from `config` attribute",
    ):
        mock_type_handler._get_partition_field_name_prefix(context)


def test_handle_output_upsert_with_definition_metadata(
    catalog: Catalog,
    table_slice: TableSlice,
    sample_data: pa.Table,
    mock_table_writer: Mock,
    table: IcebergTable,
):
    """Test that upsert_options from definition metadata are passed correctly to table_writer."""
    upsert_options = {
        "join_cols": ["col1"],
        "when_matched_update_all": True,
        "when_not_matched_insert_all": True,
    }
    definition_metadata = {
        "write_mode": "upsert",
        "upsert_options": upsert_options,
    }

    run_id = str(uuid4())
    context = build_output_context(
        definition_metadata=definition_metadata,
        run_id=run_id,
    )

    handler = MockTypeHandler()
    handler.handle_output(
        context=context,
        table_slice=table_slice,
        obj=sample_data,
        connection=catalog,
    )

    mock_table_writer.assert_called_once()
    call_kwargs = mock_table_writer.call_args[1]
    assert call_kwargs["write_mode"] == WriteMode.upsert
    assert call_kwargs["upsert_options"] == UpsertOptions(**upsert_options)


def test_handle_output_upsert_with_output_metadata_override(
    mock_catalog: Mock,
    table_slice: TableSlice,
    sample_data: pa.Table,
    mock_table_writer: Mock,
):
    """Test that upsert_options from output metadata override definition metadata."""
    definition_upsert_options = {
        "join_cols": ["col1"],
        "when_matched_update_all": False,
        "when_not_matched_insert_all": False,
    }
    output_upsert_options = {
        "join_cols": ["col1", "col2"],
        "when_matched_update_all": True,
        "when_not_matched_insert_all": True,
    }

    # Create a fully mocked context with output_metadata
    mock_context = Mock()
    mock_context.definition_metadata = {
        "write_mode": "upsert",
        "upsert_options": definition_upsert_options,
    }
    mock_context.output_metadata = {"upsert_options": output_upsert_options}
    mock_context.run_id = str(uuid4())
    mock_context.has_asset_partitions = False
    mock_context.resource_config = {"config": {}}

    handler = MockTypeHandler()
    handler.handle_output(
        context=mock_context,
        table_slice=table_slice,
        obj=sample_data,
        connection=mock_catalog,
    )

    mock_table_writer.assert_called_once()
    call_kwargs = mock_table_writer.call_args[1]
    assert call_kwargs["write_mode"] == WriteMode.upsert
    assert call_kwargs["upsert_options"] == UpsertOptions(**output_upsert_options)


def test_upsert_actual_operation(
    catalog: Catalog,
    table_slice: TableSlice,
    sample_data: pa.Table,
):
    """Test that upsert actually updates and inserts rows in an Iceberg table."""
    # Create initial table with sample data
    catalog.create_namespace_if_not_exists(table_slice.schema)
    catalog.create_table_if_not_exists(
        f"{table_slice.schema}.{table_slice.table}", sample_data.schema
    )
    table = catalog.load_table(f"{table_slice.schema}.{table_slice.table}")
    table.overwrite(sample_data)

    # Verify initial data
    initial_data = table.scan().to_arrow()
    assert len(initial_data) == 2
    assert initial_data["col1"].to_pylist() == ["a", "b"]
    assert initial_data["col2"].to_pylist() == [1, 2]

    # Create new data that updates one row and inserts one new row
    upsert_data = pa.table({"col1": ["a", "c"], "col2": [10, 3]})

    upsert_options = {
        "join_cols": ["col1"],
        "when_matched_update_all": True,
        "when_not_matched_insert_all": True,
    }
    definition_metadata = {
        "write_mode": "upsert",
        "upsert_options": upsert_options,
    }

    run_id = str(uuid4())
    context = build_output_context(
        definition_metadata=definition_metadata,
        run_id=run_id,
    )

    handler = MockTypeHandler()
    handler.handle_output(
        context=context,
        table_slice=table_slice,
        obj=upsert_data,
        connection=catalog,
    )

    # Verify the upsert operation
    # Refresh the table to see the latest snapshot
    table = catalog.load_table(f"{table_slice.schema}.{table_slice.table}")
    result_data = table.scan().to_arrow()
    assert len(result_data) == 3

    # Sort by col1 for consistent comparison
    result_sorted = result_data.sort_by("col1")
    assert result_sorted["col1"].to_pylist() == ["a", "b", "c"]
    assert result_sorted["col2"].to_pylist() == [10, 2, 3]  # 'a' updated to 10


def test_handle_output_upsert_missing_options(
    catalog: Catalog,
    table_slice: TableSlice,
    sample_data: pa.Table,
):
    """Test that appropriate error is raised when upsert mode is used without upsert_options."""
    # Create namespace first
    catalog.create_namespace_if_not_exists(table_slice.schema)

    definition_metadata = {
        "write_mode": "upsert",
        # Missing upsert_options
    }

    run_id = str(uuid4())
    context = build_output_context(
        definition_metadata=definition_metadata,
        run_id=run_id,
    )

    handler = MockTypeHandler()
    with pytest.raises(ValueError, match=".*upsert_options.*"):
        handler.handle_output(
            context=context,
            table_slice=table_slice,
            obj=sample_data,
            connection=catalog,
        )<|MERGE_RESOLUTION|>--- conflicted
+++ resolved
@@ -9,18 +9,9 @@
 from pyiceberg.catalog import Catalog
 from pyiceberg.table import Table as IcebergTable
 
-<<<<<<< HEAD
 from dagster_iceberg._utils.config import DEFAULT_PARTITION_FIELD_NAME_PREFIX
 from dagster_iceberg._utils.io import WriteMode
 from dagster_iceberg.config import IcebergBranchConfig, IcebergCatalogConfig
-=======
-from dagster_iceberg._utils.io import (
-    DEFAULT_PARTITION_FIELD_NAME_PREFIX,
-    UpsertOptions,
-    WriteMode,
-)
-from dagster_iceberg.config import IcebergCatalogConfig
->>>>>>> 85398e2b
 from dagster_iceberg.handler import IcebergBaseTypeHandler
 
 
@@ -148,12 +139,9 @@
         table_properties=expected_table_properties,
         write_mode=expected_write_mode,
         partition_field_name_prefix="part",
-<<<<<<< HEAD
         branch_config=IcebergBranchConfig(),
         error_if_branch_and_no_snapshots=False,
-=======
         upsert_options=None,
->>>>>>> 85398e2b
     )
 
 
